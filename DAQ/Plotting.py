import tkinter as tk
from tkinter import messagebox
from tkinter import filedialog
import matplotlib
matplotlib.use("TkAgg")
from matplotlib.backends.backend_tkagg import FigureCanvasTkAgg, NavigationToolbar2Tk
from matplotlib.figure import Figure
import matplotlib.animation as animation
import numpy as np
import sys, time
import csv
import gc
import h5py
import logging
from scipy import integrate
import pickle

class PlotsGUI(tk.Frame):
    def __init__(self, parent, *args, **kwargs):
        tk.Frame.__init__(self, parent, *args, **kwargs)
        self.parent = parent

        # variable to keep track of the plots
        self.all_plots = {}

        # main frame for all PlotsGUI elements
        self.nb_frame = tk.Frame(self.parent.nb)
        self.parent.nb.add(self.nb_frame, text="Plots")

        # frame
        self.f = tk.Frame(self.nb_frame)
        self.f.grid(row=0, column=0, sticky='n')

        # controls for all plots
        ctrls_f = tk.LabelFrame(self.f, text="Plot controls")
        ctrls_f.grid(row=0, column=0, sticky='nsew', padx=10, pady=10)
        tk.Button(ctrls_f, text="Start all", command=self.start_all)\
                .grid(row=0, column=0, sticky='e', padx=10)
        tk.Button(ctrls_f, text="Stop all", command=self.stop_all)\
                .grid(row=0, column=1, sticky='e', padx=10)
        tk.Button(ctrls_f, text="Delete all", command=self.delete_all)\
                .grid(row=0, column=3, sticky='e', padx=10)

        # for setting refresh rate of all plots
        self.dt_var = tk.StringVar()
        self.dt_var.set("dt")
        dt_entry = tk.Entry(ctrls_f, textvariable=self.dt_var, width=7)
        dt_entry.grid(row=0, column=4, sticky='w', padx=5)
        dt_entry.bind("<Return>", self.change_all_animation_dt)

        # control to select how many data points to display in a graph (to speed up plotting)
        self.max_pts = tk.StringVar()
        self.max_pts.set("max_pts")
        tk.Entry(ctrls_f, textvariable=self.max_pts, width=13).grid(row=0, column=6, sticky='w', padx=5)

        # button to add add plot in the specified column
        self.col_var = tk.StringVar()
        self.col_var.set("plot column")
        tk.Entry(ctrls_f, textvariable=self.col_var, width=13).grid(row=0, column=7, sticky='w', padx=5)
        tk.Button(ctrls_f, text="New plot ...", command=self.add_plot)\
            .grid(row=0, column=8, sticky='e', padx=10)

        # the HDF file we're currently plotting from
        tk.Label(ctrls_f, text="HDF file:")\
                .grid(row=1, column=0)
        tk.Entry(ctrls_f,
                textvariable=self.parent.config["files"]["plotting_hdf_fname"])\
                .grid(row=1, column=1, columnspan=5, padx=10, sticky="ew")
        tk.Button(ctrls_f, text="Open...",
                command = lambda: self.open_HDF_file("plotting_hdf_fname"))\
                .grid(row=1, column=6, padx=10, sticky='ew')

        # for saving plot configuration
        tk.Label(ctrls_f, text="Plot config file:")\
                .grid(row=2, column=0)
        tk.Entry(ctrls_f,
                textvariable=self.parent.config["files"]["plotting_config_fname"])\
                .grid(row=2, column=1, columnspan=5, padx=10, sticky="ew")
        tk.Button(ctrls_f, text="Save plots", command = self.save_plots)\
                .grid(row=2, column=6, padx=10, sticky='ew')
        tk.Button(ctrls_f, text="Load plots", command = self.load_plots)\
                .grid(row=2, column=7, padx=10, sticky='ew')

        # add one plot
        self.add_plot()

    def save_plots(self):
        # put essential information about plot configuration in a dictionary
        plot_config = {}
        for col, col_plots in self.all_plots.items():
            plot_config[col] = {}
            for row, plot in col_plots.items():
                if plot:
                    plot_info = {
                            "device" : plot.dev_var.get(),
                            "run"    : plot.run_var.get(),
                            "param"  : plot.param_var.get(),
                            "xcol"   : plot.xcol_var.get(),
                            "x0"     : plot.x0_var.get(),
                            "x1"     : plot.x1_var.get(),
                            "y0"     : plot.y0_var.get(),
                            "y1"     : plot.y1_var.get(),
                            "dt"     : plot.dt_var.get(),
                            "fn"     : plot.fn,
                            "fn_var" : plot.fn_var.get(),
                            "points" : plot.points,
                            "log"    : plot.log,
                            }
                    plot_config[col][row] = plot_info

        # save this info as a pickled dictionary
        with open(self.parent.config["files"]["plotting_config_fname"].get(), "wb") as f:
            pickle.dump(plot_config, f)

    def load_plots(self):
        # remove all plots
        self.delete_all()

        # read pickled plot config
        with open(self.parent.config["files"]["plotting_config_fname"].get(), "rb") as f:
            plot_config = pickle.load(f)

        # re-create all plots
        for col, col_plots in plot_config.items():
            for row, plot_info in col_plots.items():
                plot = self.add_plot(row, col)
                plot.dev_var.set(   plot_info["device"] )
                plot.run_var.set(   plot_info["run"]    )
                plot.refresh_parameter_list(plot_info["device"])
                plot.param_var.set( plot_info["param"]  )
                plot.xcol_var.set(  plot_info["xcol"]   )
                plot.x0_var.set(    plot_info["x0"]     )
                plot.x1_var.set(    plot_info["x1"]     )
                plot.y0_var.set(    plot_info["y0"]     )
                plot.y1_var.set(    plot_info["y1"]     )
                plot.dt_var.set(    plot_info["dt"]     )
                plot.change_animation_dt()
                if plot_info["fn"]:
                    plot.fn_var.set(plot_info["fn_var"])
                    plot.toggle_fn()
                if plot_info["points"]:
                    plot.toggle_points()
                if plot_info["log"]:
                    plot.toggle_log()
                plot.start_animation()

        self.refresh_run_list(self.parent.config["files"]["plotting_hdf_fname"].get())

    def open_HDF_file(self, prop):
        # ask for a file name
        fname = filedialog.askopenfilename(
                initialdir = self.parent.config["files"][prop].get(),
                title = "Select file",
                filetypes = (("HDF files","*.h5"),("all files","*.*")))

        # check a filename was returned
        if not fname:
            return

        # check it's a valid HDF file
        try:
            with h5py.File(fname, 'r') as f:
                self.parent.config["files"][prop].set(fname)
                self.refresh_run_list(fname)
        except OSError:
            messagebox.showerror("File error", "Not a valid HDF file.")

    def change_all_animation_dt(self, i=0):
        # determine what the plot refresh rate is
        try:
            dt = float(self.dt_var.get())
        except ValueError:
            dt = 1
        if dt < 0.01:
            dt = 0.01

        # set all plots to that refresh rate
        for col, col_plots in self.all_plots.items():
            for row, plot in col_plots.items():
                if plot:
                    plot.change_animation_dt(0, dt)

    def refresh_run_list(self, fname):
        # get list of runs
        with h5py.File(fname, 'r') as f:
            self.run_list = list(f.keys())

        for col, col_plots in self.all_plots.items():
            for row, plot in col_plots.items():
                if plot:
                    # update the OptionMenu
                    menu = plot.run_select["menu"]
                    menu.delete(0, "end")
                    for p in self.run_list:
                        menu.add_command(label=p, command=lambda val=p: plot.run_var.set(val))

                    # select the last run by default
                    plot.run_var.set(self.run_list[-1])

    def delete_all(self):
        for col, col_plots in self.all_plots.items():
            for row, plot in col_plots.items():
                if plot:
                    plot.destroy()
        self.all_plots = {}

    def start_all(self):
        for col, col_plots in self.all_plots.items():
            for row, plot in col_plots.items():
                if plot:
                    plot.start_animation()

    def stop_all(self):
        for col, col_plots in self.all_plots.items():
            for row, plot in col_plots.items():
                if plot:
                    plot.stop_animation()

    def refresh_all_parameter_lists(self):
        for col, col_plots in self.all_plots.items():
            for row, plot in col_plots.items():
                if plot:
                    plot.refresh_parameter_list(plot.dev_var.get())

    def add_plot(self, row=False, col=False):
        # find location for the plot if not given to the function
        if (not row) and (not col):
            try:
                col = int(self.col_var.get())
            except ValueError:
                col = 0
            row = max([ r for r in self.all_plots.setdefault(col, {0:None}) ]) + 2

        # frame for the plot
        fr = tk.LabelFrame(self.f, text="")
        fr.grid(row=row, column=col, padx=10, pady=10, sticky="nsew")

        # place the plot
        plot = Plotter(fr, self.parent)
<<<<<<< HEAD
        self.all_plots.setdefault(col, {}) # check the column is in the dict, else add it
=======
        self.all_plots.setdefault(col, {0:None})
>>>>>>> ace14b64
        self.all_plots[col][row] = plot

        # button to delete plot
        del_b = tk.Button(plot.f, text="\u274c", command=lambda plot=plot,
                row=row, col=col: self.delete_plot(row,col,plot))
        del_b.grid(row=0, column=8, sticky='e', padx=10)

        # update list of runs if a file was supplied
        fname = self.parent.config["files"]["plotting_hdf_fname"].get()
        try:
            with h5py.File(fname, 'r') as f:
                self.run_list = list(f.keys())
                menu = plot.run_select["menu"]
                menu.delete(0, "end")
                for p in self.run_list:
                    menu.add_command(label=p, command=lambda val=p: plot.run_var.set(val))
                plot.run_var.set(self.run_list[-1])
        except OSError:
            pass

        return plot

    def delete_plot(self, row, col, plot):
        if plot:
            plot.destroy()
        self.all_plots[col].pop(row, None)

class Plotter(tk.Frame):
    def __init__(self, frame, parent, *args, **kwargs):
        tk.Frame.__init__(self, parent, *args, **kwargs)
        self.f = frame
        self.parent = parent
        self.log = False
        self.points = False
        self.plot_drawn = False
        self.record_number = tk.StringVar()
        self.animation_running = False

        # select device
        self.dev_list = [dev_name.strip() for dev_name in self.parent.devices]
        if not self.dev_list:
            self.dev_list = ["(no devices)"]
        self.dev_var = tk.StringVar()
        self.dev_var.set(self.dev_list[0])
        dev_select = tk.OptionMenu(self.f, self.dev_var, *self.dev_list,
                command=self.refresh_parameter_list)
        dev_select.grid(row=0, column=0, columnspan=1, sticky='ew')
        dev_select.configure(width=22)

        # select run
        self.run_list = [""]
        self.run_var = tk.StringVar()
        self.run_var.set("Select run ...")
        self.run_select = tk.OptionMenu(self.f, self.run_var, *self.run_list)
        self.run_select.grid(row=0, column=1, columnspan=1, sticky='ew')
        self.run_select.configure(width=18)

        # select parameter
        self.param_list = ["(select device first)"]
        self.param_var = tk.StringVar()
        self.param_var.set("y ...")
        self.param_select = tk.OptionMenu(self.f, self.param_var, *self.param_list)
        self.param_select.grid(row=1, column=1, columnspan=1, sticky='ew')
        self.param_select.configure(width=18)

        # select xcol
        self.xcol_list = ["(select device first)"]
        self.xcol_var = tk.StringVar()
        self.xcol_var.set("x ...")
        self.xcol_select = tk.OptionMenu(self.f, self.xcol_var, *self.xcol_list)
        self.xcol_select.grid(row=1, column=0, columnspan=1, sticky='ew')
        self.xcol_select.configure(width=18)

        self.refresh_parameter_list(self.dev_var.get())

        # plot range controls
        num_width = 7 # width of numeric entry boxes
        self.x0_var = tk.StringVar()
        self.x0_var.set("x0")
        tk.Entry(self.f, textvariable=self.x0_var, width=num_width)\
                .grid(row=1, column=2, columnspan=2, sticky='w', padx=1)
        self.x1_var = tk.StringVar()
        self.x1_var.set("x1")
        tk.Entry(self.f, textvariable=self.x1_var, width=num_width)\
                .grid(row=1, column=4, sticky='w', padx=1)
        self.y0_var = tk.StringVar()
        self.y0_var.set("y0")
        tk.Entry(self.f, textvariable=self.y0_var, width=num_width)\
                .grid(row=1, column=5, sticky='w', padx=1)
        self.y1_var = tk.StringVar()
        self.y1_var.set("y1")
        tk.Entry(self.f, textvariable=self.y1_var, width=num_width)\
                .grid(row=1, column=6, sticky='w', padx=1)

        # control buttons
        self.dt_var = tk.StringVar()
        self.dt_var.set("dt")
        dt_entry = tk.Entry(self.f, textvariable=self.dt_var, width=num_width)
        dt_entry.grid(row=1, column=7, columnspan=1)
        dt_entry.bind("<Return>", self.change_animation_dt)
        self.play_pause_button = tk.Button(self.f, text="\u25b6", command=self.start_animation)
        self.play_pause_button.grid(row=0, column=5, padx=2)
        tk.Button(self.f, text="Log/Lin", command=self.toggle_log)\
                .grid(row=0, column=6, padx=2)
        tk.Button(self.f, text="\u26ab / \u2014", command=self.toggle_points)\
                .grid(row=0, column=7, padx=2)

        # for displaying a function of the data
        self.fn = False
        self.fn_var = tk.StringVar()
        self.fn_var.set("np.sum(y, dtype=np.int32)")
        self.x = []
        self.y = []
        tk.Button(self.f, text="f(y)", command=self.toggle_fn).grid(row=0, column=3, padx=0)
        self.fn_entry = tk.Entry(self.f, textvariable=self.fn_var)
        self.fn_clear_button = tk.Button(self.f, text="Clear", command=self.clear_fn)

    def clear_fn(self):
        """Clear the arrays of past evaluations of the custom function on the data."""
        if self.fn:
            self.x, self.y = [], []

    def toggle_fn(self):
        """Toggle controls for applying a custom function to the data."""
        # start animation and (if not yet drawn) draw plot
        if self.new_plot():
            self.play_pause_button.configure(text="\u23f8", command=self.stop_animation)
        else:
            self.start_animation()

        # toggle the fn flag
        self.fn = not self.fn

        # display/hide function controls
        if self.fn:
            self.fn_entry.grid(row=3, column=0, columnspan=6, sticky='nsew', padx=10, pady=10)
            self.fn_clear_button.grid(row=3, column=7, sticky='nsew', padx=10, pady=10)
        else:
            self.fn_entry.grid_remove()
            self.fn_clear_button.grid_remove()

    # whether to draw with just lines or also with points
    def toggle_points(self):
        if self.new_plot():
            self.play_pause_button.configure(text="\u23f8", command=self.stop_animation)

        self.points = False if self.points==True else True

        # change marker style
        if self.points:
            self.line.set_marker('.')
        else:
            self.line.set_marker(None)

        # update plot
        self.canvas.draw()

    def toggle_log(self):
        if self.new_plot():
            self.play_pause_button.configure(text="\u23f8", command=self.stop_animation)

        self.log = False if self.log==True else True

        # change log/lin
        if self.log:
            self.ax.set_yscale('log')
        else:
            self.ax.set_yscale('linear')

        # update plot
        self.canvas.draw()

    def start_animation(self):
        if not self.plot_drawn:
            if self.new_plot():
                self.ani.event_source.start()
        else:
            self.ani.event_source.start()
        self.play_pause_button.configure(text="\u23f8", command=self.stop_animation)
        self.animation_running = True

    def stop_animation(self):
        if self.plot_drawn:
            self.ani.event_source.stop()
        self.animation_running = False
        self.play_pause_button.configure(text="\u25b6", command=self.start_animation)

    def change_animation_dt(self, i=0, dt=-1):
        if self.plot_drawn:
            if dt > 0.1:
                self.ani.event_source.interval = 1000 * dt
            else:
                self.ani.event_source.interval = 1000 * self.dt()

    def destroy(self):
        self.f.destroy()

    def refresh_parameter_list(self, dev_name):
        self.dev_var.set(dev_name)

        # check device is valid
        if self.dev_var.get() in self.parent.devices:
            dev = self.parent.devices[self.dev_var.get()]
        else:
            return None

        # update the parameter list
        self.param_list = dev.config["attributes"]["column_names"].split(',')
        self.param_list = [x.strip() for x in self.param_list]
        menu = self.param_select["menu"]
        menu.delete(0, "end")
        for p in self.param_list:
            menu.add_command(label=p, command=lambda val=p: self.param_var.set(val))

        # update xcol list
        if "time" in self.param_list:
            self.xcol_list = self.param_list.copy()
        else:
            self.xcol_list = ["None"]+self.param_list.copy()
        menu = self.xcol_select["menu"]
        menu.delete(0, "end")
        for p in self.xcol_list:
            menu.add_command(label=p, command=lambda val=p: self.xcol_var.set(val))

    def get_data(self):
        # check device is valid
        if self.dev_var.get() in self.parent.devices:
            dev = self.parent.devices[self.dev_var.get()]
        else:
            self.stop_animation()
            messagebox.showerror("Device error", "Error: invalid device.")
            return None

        # check parameter is valid
        if ((self.param_var.get() in self.param_list) and (self.xcol_var.get() in self.xcol_list)) or \
           ((self.param_var.get() in self.param_list) and (self.xcol_var.get() == "None")):
            yparam = self.param_var.get()
            yunit = dev.config["attributes"]["units"].split(',')[self.param_list.index(yparam)]
            xparam = self.xcol_var.get()
            if xparam == "None":
                xunit = ""
                xparam = ""
            else:
                xunit = dev.config["attributes"]["units"].split(',')[self.xcol_list.index(xparam)]
        elif len(self.param_list) == 0:
            self.stop_animation()
            messagebox.showerror("Parameter error", "Error: device has no parameters.")
            return None
        else:
            # set a default parameter
            if len(self.param_list) >= 2:
                if "time" in self.param_list:
                    self.param_var.set(self.param_list[1])
                else:
                    self.param_var.set(self.param_list[0])
                self.xcol_var.set(self.xcol_list[0])
            else:
                self.param_var.set(self.param_list[0])
                self.xcol_var.set("None")
            # check the newly set parameter is valid
            if ((self.param_var.get() in self.param_list) and (self.xcol_var.get() in self.xcol_list)) or \
               ((self.param_var.get() in self.param_list) and (self.xcol_var.get() == "None")):
                yparam = self.param_var.get()
                yunit = dev.config["attributes"]["units"].split(',')[self.param_list.index(yparam)]
                xparam = self.xcol_var.get()
                if xparam == "None":
                    xunit = ""
                    xparam = ""
                else:
                    xunit = dev.config["attributes"]["units"].split(',')[self.xcol_list.index(xparam)]
            else:
                self.stop_animation()
                messagebox.showerror("Parameter error", "Error: invalid parameter.")
                return None

        # check run is valid
        try:
            with h5py.File(self.parent.config["files"]["plotting_hdf_fname"].get(), 'r') as f:
                if not self.run_var.get() in f.keys():
                    self.stop_animation()
                    messagebox.showerror("Run error", "Run not found in the HDF file.")
                    return None
        except OSError:
                self.stop_animation()
                messagebox.showerror("File error", "Not a valid HDF file.")
                return NonFalse

        # check dataset exists in the run
        with h5py.File(self.parent.config["files"]["hdf_fname"].get(), 'r') as f:
            try:
                grp = f[self.run_var.get() + "/" + dev.config["path"]]
            except KeyError:
                if time.time() - self.parent.config["time_offset"] > 5:
                    messagebox.showerror("Data error", "Dataset not found in this run.")
                self.stop_animation()
                return None

        # get data
        with h5py.File(self.parent.config["files"]["hdf_fname"].get(), 'r') as f:
            grp = f[self.run_var.get() + "/" + dev.config["path"]]

            # make sure there is enough data collected to plot it
            if not dev.config["single_dataset"]:
                if len(grp) < 2:
                    self.stop_animation()
                    return None

            # if displaying a function of the data (e.g., integrated data)
            if self.fn:
                # when each acquisition is its own dataset, evaluate a
                # scalar-valued function of the latest dataset (e.g. integral of
                # entire trace plotted vs trace index)
                if not dev.config["single_dataset"]:
                    rec_num = len(grp) - 1
                    dset = grp[dev.config["name"] + "_" + str(rec_num)]
                    trace_y = dset[:, self.param_list.index(yparam)]
                    # if the most recent value hasn't been calculated yet, calculate it
                    if len(self.x) == 0 or self.x[-1] != rec_num:
                        y_fn = self.evaluate_fn(trace_y)
                        if y_fn:
                            self.x.append(rec_num)
                            self.y.append(y_fn)
                    # make sure the x, y arrays have correct shape
                    try:
                        x, y = np.array(self.x), np.array(self.y)
                    except ValueError: # else just return the trace
                        rec_num = len(grp) - 1
                        self.record_number.set(rec_num)
                        dset = grp[dev.config["name"] + "_" + str(rec_num)]
                        x = np.arange(dset.shape[0])
                        y = dset[:, self.param_list.index(yparam)]

                # when all acquisitions are in one dataset, evaluate a
                # function of individual datapoints (e.g. sqrt of the entire trace)
                else:
                    dset = grp[dev.config["name"]]
                    if self.xcol_var.get() == "None":
                        xunit = dset.attrs["sampling"].split("[")[0]
                        continuous_sampling = True
                        x = np.arange(dset.shape[0])*1/int(xunit)
                        xunit = "s"
                    else:
                        x = dset[:, self.param_list.index(self.xcol_var.get())]
                    y = self.evaluate_fn(dset[:, self.param_list.index(yparam)])

                    # check y has correct shape
                    try:
                        if isinstance(y, type(None)):
                            raise ValueError("NoneType returned")
                        elif x.shape != y.shape:
                            raise ValueError("x.shape != y.shape")
                    except ValueError as err:
                        logging.warning("Function returns invalid data: " + str(err))
                        if self.xcol_var.get() == "None":
                            xunit = dset.attrs["sampling"].split("[")[0]
                            continuous_sampling = True
                            x = np.arange(dset.shape[0])*1/int(xunit)
                            xunit = "s"
                        else:
                            x = dset[:, self.param_list.index(self.xcol_var.get())]
                        y = dset[:, self.param_list.index(yparam)]

            # if displaying data as recorded (not evaluating a function of the data)
            else:
                if dev.config["single_dataset"]:
                    try:
                        dset = grp[dev.config["name"]]
                    except KeyError as err:
                        messagebox.showerror("Data error", "Dataset not found in this run.")
                        return None
                    if self.xcol_var.get() == "None":
                        try:
                            xunit = dset.attrs["sampling"].split("[")[0]
                        except KeyError:
                            xunit = 1
                        continuous_sampling = True
                        x = np.arange(dset.shape[0])*1/int(xunit)
                        xunit = "s"
                    else:
                        x = dset[:, self.param_list.index(self.xcol_var.get())]
                    y = dset[:, self.param_list.index(yparam)]
                else: # if each acquisition is its own dataset, return latest run only
                    rec_num = len(grp) - 1
                    self.record_number.set(rec_num)
                    dset = grp[dev.config["name"] + "_" + str(rec_num)]
                    x = np.arange(dset.shape[0])
                    y = dset[:, self.param_list.index(yparam)]

            # range of data to obtain
            try:
                i1, i2 = int(float(self.x0_var.get())), int(float(self.x1_var.get()))
            except ValueError as err:
                i1, i2 = 0, -1
            if i1 >= i2:
                if i2 >= 0:
                    i1, i2 = 0, -1
            if i2 >= dset.shape[0] - 1:
                i1, i2 = 0, -1

            # don't return more than about max_pts points
            try:
                max_pts = int(self.parent.plots.max_pts.get())
            except ValueError:
                max_pts = 10000
            dset_len = len(x)
            slice_length = (i2 if i2>=0 else dset_len+i2) - (i1 if i1>=0 else dset_len+i1)
            stride = 1 if slice_length < max_pts else int(slice_length/max_pts)
            return x[i1:i2:stride], y[i1:i2:stride], xparam, yparam, xunit, yunit

    def evaluate_fn(self, data):
        fn_var = self.fn_var.get()

        # make sure the function is not empty
        if len(fn_var) == 0:
            return None

        # make sure the function contains x (the argument of function)
        if not "y" in fn_var:
            return None

        # find the requested function
        try:
            fn = lambda y : eval(fn_var)
        except (TypeError, AttributeError) as err:
            logging.warning("Cannot evaluate function: " + str(err))
            return None

        # apply the function to the data
        try:
            ret_val = fn(data)
        except (SyntaxError, AttributeError, NameError, TypeError) as err:
            logging.warning("Cannot evaluate function: " + str(err))
            return None

        return ret_val

    def new_plot(self):
        data = self.get_data()

        if data:
            x, y, xparam, yparam, xunit, yunit = data
        else:
            return False

        if self.plot_drawn:
            return False

        # draw plot
        self.fig = Figure(figsize=(6.2,2.5), dpi=100)
        self.ax = self.fig.add_subplot(111)
        self.line, = self.ax.plot(x, y)

        # labels
        if self.parent.devices[self.dev_var.get()].config["single_dataset"]:
            self.ax.set_xlabel(xparam + " [" + xunit.strip() + "]")
        else:
            self.ax.set_xlabel("sample number")
        self.ax.set_ylabel(yparam + " [" + yunit.strip() + "]")

        # plot layout
        self.fig.set_tight_layout(True)
        self.ax.grid()
        self.ax.ticklabel_format(axis='y', scilimits=(-3,3))

        # update drawing
        self.canvas = FigureCanvasTkAgg(self.fig, self.f)
        self.canvas.get_tk_widget().grid(row=4, columnspan=9)
        self.ani = animation.FuncAnimation(self.fig, self.replot,
                interval=1000*self.dt(), blit=True)
        self.ani.event_source.stop()

        ## place the plot navigation toolbar
        #t_f = tk.Frame(self.f)
        #t_f.grid(row=3, columnspan=5)
        #toolbar = NavigationToolbar2Tk(self.canvas, t_f)
        #toolbar.update()
        self.canvas._tkcanvas.grid()

        self.plot_drawn = True
        return True

    def dt(self):
        try:
            dt = float(self.dt_var.get())
        except ValueError:
            dt = 1
        if dt < 0.01:
            dt = 0.01
        return dt

    def replot(self, i=0):
        if not self.plot_drawn:
            self.new_plot()
            self.play_pause_button.configure(text="\u23f8", command=self.stop_animation)
            return

        data = self.get_data()

        if data:
            # update plot data
            x, y, xparam, yparam, xunit, yunit = data
            self.line.set_data(x, y)

            # update x limits
            try:
                x0, x1 = np.nanmin(x), np.nanmax(x)
                if x0 >= x1:
                    raise ValueError
            except ValueError:
                x0, x1 = 0, 1
            self.ax.set_xlim((x0, x1))

            # update y limits
            try:
                y0, y1 = float(self.y0_var.get()), float(self.y1_var.get())
                if y0 >= y1:
                    raise ValueError
            except ValueError as err:
                try:
                    y0, y1 = np.nanmin(y), np.nanmax(y)
                    if y0 == y1:
                        y0, y1 = y0 - 1, y0 + 1
                except ValueError:
                    y0, y1 = 0, 10
            try:
                self.ax.set_ylim((y0, y1))
            except ValueError as err:
                logging.warning("Cannot set ylim: " + str(err))

            # update plot labels
            if self.fn:
                self.ax.set_title(self.fn_var.get())
                if self.parent.devices[self.dev_var.get()].config["single_dataset"]:
                    self.ax.set_xlabel(xparam + " [" + xunit.strip() + "]")
                else:
                    self.ax.set_xlabel("dset number")
            else:
                if self.parent.devices[self.dev_var.get()].config["single_dataset"]:
                    self.ax.set_xlabel(xparam + " [" + xunit.strip() + "]")
                    self.ax.set_title("")
                else:
                    self.ax.set_xlabel("sample number")
                    self.ax.set_title("record #"+str(self.record_number.get()))
            self.ax.set_ylabel(yparam + " [" + yunit.strip() + "]")

            # redraw plot
            self.canvas.draw()

        return self.line,<|MERGE_RESOLUTION|>--- conflicted
+++ resolved
@@ -237,11 +237,7 @@
 
         # place the plot
         plot = Plotter(fr, self.parent)
-<<<<<<< HEAD
-        self.all_plots.setdefault(col, {}) # check the column is in the dict, else add it
-=======
-        self.all_plots.setdefault(col, {0:None})
->>>>>>> ace14b64
+        self.all_plots.setdefault(col, {0:None}) # check the column is in the dict, else add it
         self.all_plots[col][row] = plot
 
         # button to delete plot
