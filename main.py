--- conflicted
+++ resolved
@@ -1031,11 +1031,7 @@
                             data = np.array([tuple(data[0])], dtype = dset.dtype)
                             dset[-len(data):] = data
                         except (ValueError, TypeError) as err:
-<<<<<<< HEAD
-                            logging.error(f"{dev_name} Error in write_all_queues_to_HDF(): " + str(err))
-=======
                             logging.error("Error in write_all_queues_to_HDF(): "+f"{dev_name}; " + str(err))
->>>>>>> 50282c7d
                             logging.error(traceback.format_exc())
 
                 # if writing each acquisition record to a separate dataset
