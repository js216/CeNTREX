import datetime
import itertools
import logging
import os
import re
import threading
import time
from functools import partial

import numpy as np
import PySide6
import PySide6.QtWidgets as qt
import yaml

from device import Device
from device_utils import get_device_methods
from protocols import CentrexGUIProtocol
from utils_gui import error_popup


class SelectPopup(qt.QDialog):
    def __init__(self, title: str, options: list[str]):
        super().__init__()
        self.setWindowTitle(title)

        self.select = qt.QComboBox()
        self.select.addItems(options)

        btn = qt.QDialogButtonBox.Ok | qt.QDialogButtonBox.Cancel

        self.button_box = qt.QDialogButtonBox(btn)
        self.button_box.accepted.connect(self.accept)
        self.button_box.rejected.connect(self.reject)

        self.layout = qt.QFormLayout()
        self.layout.addRow(self.select)
        self.layout.addRow(self.button_box)

        self.setLayout(self.layout)

    def accept(self):
        self.close()


def select_device_function(
    item: qt.QTreeWidgetItem, column: int, devices: dict[str, Device]
) -> None:
    if column == 0:
        dev = SelectPopup("Select Device", list(devices.keys()))
        dev.exec()
        item.setText(0, dev.select.currentText())
        if item.text(1) != "":
            methods = get_device_methods(item.text(0), devices)
            if item.text(1) not in methods:
                item.setText(1, "")
    elif column == 1:
        device = item.text(0)
        if device == "":
            return
        methods = get_device_methods(item.text(0), devices)
        dev = SelectPopup("Select Function", methods)
        dev.exec()
        item.setText(1, dev.select.currentText())


def parse_dummy_variables(parameter, parent_info: dict):
    # parse_dummy_variables is meant for grabbing the variable of an upper
    # loop, which is done by $x where x is the loop number of which you want
    # the variable. The loop device name can be grabbed with $devx and the
    # loop function with $fnx
    if len(parameter) < 2:
        return parameter
    if parameter[:4] == "$dev":
        try:
            parameter = int(parameter.strip("$dev"))
            parameter = parent_info[parameter][0]
        except Exception as e:
            logging.warning(e)
        return parameter
    if parameter[:3] == "$fn":
        try:
            parameter = int(parameter.strip("$fn"))
            parameter = parent_info[parameter][1]
        except Exception as e:
            logging.warning(e)
        return parameter
    elif parameter[0] == "$":
        try:
            parameter = int(parameter.strip("$"))
            parameter = parent_info[parameter][2]
        except Exception as e:
            logging.warning(e)
        return parameter
    else:
        return parameter


class SelectPopup(qt.QDialog):
    def __init__(self, title: str, options: list[str]):
        super().__init__()
        self.setWindowTitle(title)

        self.select = qt.QComboBox()
        self.select.addItems(options)

        btn = qt.QDialogButtonBox.Ok | qt.QDialogButtonBox.Cancel

        self.button_box = qt.QDialogButtonBox(btn)
        self.button_box.accepted.connect(self.accept)
        self.button_box.rejected.connect(self.reject)

        self.layout = qt.QFormLayout()
        self.layout.addRow(self.select)
        self.layout.addRow(self.button_box)

        self.setLayout(self.layout)

    def accept(self):
        self.close()


def select_device_function(
    item: qt.QTreeWidgetItem, column: int, devices: dict[str, Device]
) -> None:
    if column == 0:
        dev = SelectPopup("Select Device", list(devices.keys()))
        dev.exec()
        item.setText(0, dev.select.currentText())
        if item.text(1) != "":
            methods = get_device_methods(item.text(0), devices)
            if item.text(1) not in methods:
                item.setText(1, "")
    elif column == 1:
        device = item.text(0)
        if device == "":
            return
        methods = get_device_methods(item.text(0), devices)
        dev = SelectPopup("Select Function", methods)
        dev.exec()
        item.setText(1, dev.select.currentText())


class SequencerGUI(qt.QWidget):
    def __init__(self, parent: CentrexGUIProtocol):
        super().__init__()
        self.parent: CentrexGUIProtocol = parent
        self.sequencer = None

        # make a box to contain the sequencer
        self.main_frame = qt.QVBoxLayout()
        self.setLayout(self.main_frame)

        # make the tree
        self.qtw = qt.QTreeWidget()

        self.qtw.itemClicked.connect(
            partial(select_device_function, devices=self.parent.devices)
        )
<<<<<<< HEAD
=======

>>>>>>> 4a517c94
        self.main_frame.addWidget(self.qtw)
        self.qtw.setColumnCount(7)
        self.qtw.setHeaderLabels(
            ["Device", "Function", "Parameters", "Δt [s]", "Wait?", "Repeat", "Enabled"]
        )
        self.qtw.setAlternatingRowColors(True)
        self.qtw.setSelectionMode(qt.QAbstractItemView.ExtendedSelection)
        self.qtw.setDragEnabled(True)
        self.qtw.setAcceptDrops(True)
        self.qtw.setDropIndicatorShown(True)
        self.qtw.setDragDropMode(qt.QAbstractItemView.InternalMove)

        self.qtw.header().setSectionResizeMode(
            PySide6.QtWidgets.QHeaderView.ResizeToContents
        )

        # populate the tree
        self.load_from_file()

        # box for buttons
        self.bbox = qt.QHBoxLayout()
        self.main_frame.addLayout(self.bbox)

        # button to add new item
        pb = qt.QPushButton("Add line")
        pb.clicked[bool].connect(self.add_line)
        self.bbox.addWidget(pb)

        # button to remove currently selected line
        pb = qt.QPushButton("Remove selected line(s)")
        pb.clicked[bool].connect(self.remove_line)
        self.bbox.addWidget(pb)

        # text box to enter the number of repetitions of the entire sequence
        self.repeat_le = qt.QLineEdit("# of repeats")
        sp = qt.QSizePolicy(qt.QSizePolicy.Preferred, qt.QSizePolicy.Preferred)
        sp.setHorizontalStretch(1)
        self.repeat_le.setSizePolicy(sp)
        self.bbox.addWidget(self.repeat_le)

        # button to loop forever, or not, the entire sequence
        self.loop_pb = qt.QPushButton("Single run")
        self.loop_pb.clicked[bool].connect(self.toggle_loop)
        self.bbox.addWidget(self.loop_pb)

        # button to start/stop the sequence
        self.start_pb = qt.QPushButton("Start")
        self.start_pb.clicked[bool].connect(self.start_sequencer)
        self.bbox.addWidget(self.start_pb)

        self.pause_pb = qt.QPushButton("Pause")
        self.pause_pb.clicked[bool].connect(self.pause_sequencer)
        self.bbox.addWidget(self.pause_pb)

        # progress bar
        self.progress = qt.QProgressBar()
        self.progress.setFixedWidth(200)
        self.progress.setMinimum(0)
        self.progress.hide()
        self.bbox.addWidget(self.progress)

        # self.qcombo_boxes: dict[uuid.UUID, qt.QComboBox] = {}

        # settings / defaults
        # TODO: use a Config class to do this
        self.circular = False

    def toggle_loop(self):
        if self.circular:
            self.circular = False
            self.loop_pb.setText("Single run")
        else:
            self.circular = True
            self.loop_pb.setText("Looping forever")

    def load_from_file(self):
        # check file exists
        fname = self.parent.config.files.sequence_fname
        if not os.path.exists(fname):
            logging.warning("Sequencer load warning: file does not exist.")
            return

        # read from file
        with open(fname, "r") as f:
            tree_list = yaml.safe_load(f)

        # populate the tree
        self.list_to_tree(tree_list, self.qtw, self.qtw.columnCount())
        self.qtw.expandAll()

    def list_to_tree(self, tree_list, item, ncols):
        for x in tree_list:
            t = qt.QTreeWidgetItem(item)
            t.setFlags(t.flags() | PySide6.QtCore.Qt.ItemIsEditable)
            for i in range(ncols):
                if i in [4, 6]:
                    t.setFlags(t.flags() | PySide6.QtCore.Qt.ItemIsUserCheckable)
                    if x[i] is not None and x[i]:
                        t.setCheckState(i, PySide6.QtCore.Qt.Checked)
                    else:
                        t.setCheckState(i, PySide6.QtCore.Qt.Unchecked)
                elif x[i] is not None:
                    t.setText(i, str(x[i]))
                else:
                    t.setText(i, "")

            # if there are children
            self.list_to_tree(x[ncols], t, ncols)

    def save_to_file(self):
        # convert to list
        tree_list = self.tree_to_list(
            self.qtw.invisibleRootItem(), self.qtw.columnCount()
        )

        # write to file
        fname = self.parent.config.files.sequence_fname
        with open(fname, "w") as f:
            yaml.safe_dump(tree_list, f)

    def tree_to_list(self, item, ncols):
        tree_list = []
        for i in range(item.childCount()):
            row = []
            for idr in range(ncols):
                if idr in [4, 6]:
                    row.append(bool(item.child(i).checkState(idr)))
                else:
                    r = item.child(i).text(idr)
                    if r == "":
                        row.append(None)
                    elif idr in [3]:
                        row.append(float(r))
                    elif idr in [5]:
                        row.append(int(r))
                    else:
                        row.append(r)
            row.append(self.tree_to_list(item.child(i), ncols))
            tree_list.append(row)
        return tree_list

    def add_line(self):
        line = qt.QTreeWidgetItem(self.qtw)
        line.setFlags(
            line.flags()
            | PySide6.QtCore.Qt.ItemIsEditable
            | PySide6.QtCore.Qt.ItemIsUserCheckable
        )

        for idx in [4]:
            line.setCheckState(idx, PySide6.QtCore.Qt.Unchecked)
        for idx in [6]:
            line.setCheckState(idx, PySide6.QtCore.Qt.Checked)

    def remove_line(self):
        for line in self.qtw.selectedItems():
            index = self.qtw.indexOfTopLevelItem(line)
            if index == -1:
                line.parent().takeChild(line.parent().indexOfChild(line))
            else:
                self.qtw.takeTopLevelItem(index)

    def update_progress(self, i):
        self.progress.setValue(i)

    def update_progress_time(self, text: str):
        self.progress.setFormat(text)

    def start_sequencer(self):
        if not self.parent.config.control_active:
            error_popup("CeNTREX DAQ is not running. Cannot start sequencer.")
            return

        # determine how many times to repeat the entire sequence
        try:
            if "# of repeats" not in self.repeat_le.text():
                n_repeats = int(self.repeat_le.text())
            else:
                n_repeats = 1
        except ValueError as e:
            logging.warning(e)
            n_repeats = 1

        # instantiate and start the thread

        self.sequencer = Sequencer(self.parent, self, self.circular, n_repeats)
        self.sequencer.start()

        # NB: Qt is not thread safe. Calling SequencerGUI.update_progress()
        # directly from another thread (e.g. from Sequencer) will cause random
        # race-condition segfaults. Instead, the other thread has to emit a
        # Signal, which we here connect to update_progress().
        self.sequencer.progress.connect(self.update_progress)
        self.sequencer.progress_time.connect(self.update_progress_time)
        self.sequencer.finished.connect(self.stop_sequencer)

        # change the "Start" button into a "Stop" button
        self.start_pb.setText("Stop")
        # self.start_pb.disconnect()
        self.start_pb.clicked[bool].connect(self.stop_sequencer)

        # show the progress bar
        self.progress.setValue(0)
        self.progress.show()

    def stop_sequencer(self):
        # signal the thread to stop
        if self.sequencer:
            if self.sequencer.active.is_set():
                self.sequencer.active.clear()

        # change the "Stop" button into a "Start" button
        self.start_pb.setText("Start")
        # self.start_pb.disconnect()
        self.start_pb.clicked[bool].connect(self.start_sequencer)

        # change the "Resume" button into a "Pause" button; might have paused
        # before stopping sequencer
        self.pause_pb.setText("Pause")
        # self.pause_pb.disconnect()
        self.pause_pb.clicked[bool].connect(self.pause_sequencer)

        # hide the progress bar
        self.progress.hide()

    def pause_sequencer(self):
        if self.sequencer:
            self.sequencer.paused.set()
            self.pause_pb.setText("Resume")
            # self.pause_pb.disconnect()
            self.pause_pb.clicked[bool].connect(self.resume_sequencer)

    def resume_sequencer(self):
        self.sequencer.paused.clear()
        self.pause_pb.setText("Pause")
        # self.pause_pb.disconnect()
        self.pause_pb.clicked[bool].connect(self.pause_sequencer)


class Sequencer(threading.Thread, PySide6.QtCore.QObject):
    # signal to update the progress bar
    progress = PySide6.QtCore.Signal(int)
    progress_time = PySide6.QtCore.Signal(str)

    # signal emitted when sequence terminates
    finished = PySide6.QtCore.Signal()

    def __init__(
        self,
        parent: CentrexGUIProtocol,
        sequencer_gui: SequencerGUI,
        circular,
        n_repeats,
    ):
        threading.Thread.__init__(self)
        PySide6.QtCore.QObject.__init__(self)

        # access to the outside world
        self.parent = parent
        self.sequencer_gui = sequencer_gui
        self.seqGUI = parent.ControlGUI.seq
        self.devices = parent.devices

        # to enable stopping the thread
        self.active = threading.Event()
        self.active.set()

        # to enable pausing the thread
        self.paused = threading.Event()

        # defaults
        # TODO: use a Config class to do this
        self.default_dt = 1e-4
        self.circular = circular
        self.n_repeats = n_repeats

    def flatten_tree(self, item: qt.QTreeWidgetItem, parent_info):
        for p_info in parent_info[1:]:
            if not p_info[3]:
                return

        # extract basic information
        dev, fn, wait, enabled = (
            item.text(0),
            item.text(1),
            item.checkState(4),
            item.checkState(6),
        )
        if not enabled and dev != "":
            return

        # try:
        #     dev = self.seqGUI.qcombo_boxes[dev].currentText()
        #     fn = self.seqGUI.qcombo_boxes[fn].currentText()
        # except KeyError:
        #     pass

        # extract the parameters
        eval_matches = [
            "linspace",
            "range",
            "arange",
            "logspace",
            "parent_info",
            "array",
            "dict",
        ]
        if any(x in item.text(2) for x in eval_matches):
            try:
                if "dict" in item.text(2):
                    params = [eval(item.text(2))]

                else:
                    txt: str = item.text(2)
                    matches = re.findall(r"\$[0-9]+", txt)
                    if len(matches) > 0:
                        for match in matches:
                            p = parse_dummy_variables(match, parent_info)
                            txt = txt.replace(match, str(p))
                    params = eval(txt)
            except Exception as e:
                logging.warning(f"Cannot eval {item.text(2)}: {str(e)}")
                return
        elif "args" in item.text(2):
            try:
                params = [eval(item.text(2).split(":")[-1])]
            except SyntaxError:
                params = [item.text(2).split(":")[-1].split(",")]
        else:
            params = item.text(2).split(",")

        # extract the time delay
        try:
            dt = float(item.text(3))
        except ValueError:
<<<<<<< HEAD
            logging.info(
                f"Sequencer: cannot convert dt for {dev}.{fn} to float: {item.text(3)}"
            )
=======
            # the first entry is always an empty device and function for some reason,
            # skip the logging here if dev == ""
            if dev != "":
                logging.info(
                    f"Sequencer: cannot convert dt for {dev}.{fn} to float: {item.text(3)}, using the default dt={self.default_dt} s"
                )
>>>>>>> 4a517c94
            dt = self.default_dt

        # extract number of repetitions of the line
        try:
            if item.text(5) != "":
                n_rep = int(item.text(5))
            else:
                n_rep = 1
        except ValueError:
            logging.info(
                f"Sequencer: cannot convert repetitions to int for {dev}.{fn}: {item.text(5)}"
            )
            n_rep = 1

        # iterate over the given parameter list
        for i in range(n_rep):
            for p in params:
                # parse_dummy_variables is meant for grabbing the variable of an upper
                # loop, which is done by $x where x is the loop number of which you want
                # the variable. The loop device name can be grabbed with $devx and the
                # loop function with $fnx
                if isinstance(p, str):
                    p = parse_dummy_variables(p, parent_info)
                elif isinstance(p, (list, tuple)):
                    p = [
                        parse_dummy_variables(pi, parent_info)
                        if isinstance(pi, str)
                        else pi
                        for pi in p
                    ]

                if dev and fn:
                    if dev in self.devices:
                        self.flat_seq.append([dev, fn, p, dt, wait, parent_info])
                    else:
                        logging.warning(f"Device does not exist: {dev}")
                else:
                    self.flat_seq.append((None, None, p, dt, wait, parent_info))

                # get information about the item's children
                child_count = item.childCount()
                for i in range(child_count):
                    self.flatten_tree(
                        item.child(i), parent_info + [[dev, fn, p, enabled]]
                    )

    def run(self):
        # flatten the tree into sequence of rows
        self.flat_seq = []
        root = self.seqGUI.qtw.invisibleRootItem()
        self.flatten_tree(root, parent_info=[])
        self.seqGUI.progress.setMaximum(len(self.flat_seq))

        # repeat the entire sequence n times
        self.flat_seq = self.n_repeats * self.flat_seq

        # if we want to cycle over the same loop forever
        if self.circular:
            self.flat_seq = itertools.cycle(self.flat_seq)

        start_time = time.time()
        if isinstance(self.flat_seq, itertools.cycle):
            total_commands = np.nan
        else:
            total_commands = len(self.flat_seq)

        # main sequencer loop
        for i, (dev, fn, p, dt, wait, parent_info) in enumerate(self.flat_seq):
            # check for user stop request
            while self.paused.is_set():
                # only pause when not reading from the PXI scope to make sure we get all
                # traces from RAM
                if (dev == "PXIe5171") & (fn == "ReadValue"):
                    break
                time.sleep(1e-3)
                if not self.active.is_set():
                    break
            if not self.active.is_set():
                return

            # enqueue the commands and wait
            id0 = time.time_ns()
            if dev is not None:
                self.devices[dev].sequencer_commands.append([id0, f"{fn}({p})"])
                time.sleep(dt)

                # general check for an error in any device
                for dev_name, dev_thread in self.devices.items():
                    try:
                        error = dev_thread.sequencer_errors_queue.pop()
                        self.sequencer_gui.pause_sequencer()
                        logging.warning(
                            f"Sequencer: pause because of error in {dev_name} => {error}"
                        )
                    except IndexError:
                        continue

                # wait till completion, if requested
                if wait:
                    finished = False
                    while not finished:
                        # check for user stop request
                        if not self.active.is_set():
                            return

                        # look for return values
                        try:
                            id1, _, _, ret_val = self.devices[
                                dev
                            ].sequencer_events_queue.pop()
                            # check if an exception was returned
                            if isinstance(ret_val, Exception):
                                logging.warning(
                                    f"Sequencer: pause because of error in {dev} => {ret_val}"
                                )
                                self.sequencer_gui.pause_sequencer()
                            if id1 == id0:
                                finished = True
                        except IndexError:
                            time.sleep(self.default_dt)

            # progress bar
            time_elapsed = time.time() - start_time
            time_estimate = total_commands * (time_elapsed) / (i + 1)
            time_remaining = round(time_estimate - time_elapsed, 0)

            if isinstance(self.flat_seq, itertools.cycle):
                self.progress_time.emit(f"{'.'*((i%4)+1):<6} looping forever")
            else:
                timedelta_remaining = datetime.timedelta(seconds=time_remaining)
                # update progress bar
                self.progress.emit(i)
                self.progress_time.emit(f"%p%, {timedelta_remaining} remaining")

        # when finished
        self.progress.emit(len(self.flat_seq))
        self.finished.emit()<|MERGE_RESOLUTION|>--- conflicted
+++ resolved
@@ -6,12 +6,15 @@
 import threading
 import time
 from functools import partial
+from functools import partial
 
 import numpy as np
 import PySide6
 import PySide6.QtWidgets as qt
 import yaml
 
+from device import Device
+from device_utils import get_device_methods
 from device import Device
 from device_utils import get_device_methods
 from protocols import CentrexGUIProtocol
@@ -156,10 +159,6 @@
         self.qtw.itemClicked.connect(
             partial(select_device_function, devices=self.parent.devices)
         )
-<<<<<<< HEAD
-=======
-
->>>>>>> 4a517c94
         self.main_frame.addWidget(self.qtw)
         self.qtw.setColumnCount(7)
         self.qtw.setHeaderLabels(
@@ -437,6 +436,7 @@
         self.n_repeats = n_repeats
 
     def flatten_tree(self, item: qt.QTreeWidgetItem, parent_info):
+    def flatten_tree(self, item: qt.QTreeWidgetItem, parent_info):
         for p_info in parent_info[1:]:
             if not p_info[3]:
                 return
@@ -495,18 +495,9 @@
         try:
             dt = float(item.text(3))
         except ValueError:
-<<<<<<< HEAD
             logging.info(
                 f"Sequencer: cannot convert dt for {dev}.{fn} to float: {item.text(3)}"
             )
-=======
-            # the first entry is always an empty device and function for some reason,
-            # skip the logging here if dev == ""
-            if dev != "":
-                logging.info(
-                    f"Sequencer: cannot convert dt for {dev}.{fn} to float: {item.text(3)}, using the default dt={self.default_dt} s"
-                )
->>>>>>> 4a517c94
             dt = self.default_dt
 
         # extract number of repetitions of the line
