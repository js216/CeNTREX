--- conflicted
+++ resolved
@@ -301,13 +301,7 @@
         # if HDF writing enabled for this device, get events from the HDF file
         if dev.config["control_params"]["HDF_enabled"]["value"]:
             try:
-<<<<<<< HEAD
                 with h5py.File(self.hdf_fname, "r", libver="latest", swmr=True) as f:
-=======
-                with h5py.File(
-                    self.hdf_fname, "r", libver="latest", swmr=True
-                ) as f:
->>>>>>> 28cb7550
                     grp = f[self.parent.run_name + "/" + dev.config["path"]]
                     events_dset = grp[dev.config["name"] + "_events"]
                     if events_dset.shape[0] == 0:
